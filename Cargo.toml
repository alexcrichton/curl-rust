[package]

name = "curl"
<<<<<<< HEAD
version = "0.2.18"
authors = ["Carl Lerche <me@carllerche.com>",
           "Alex Crichton <alex@alexcrichton.com>"]
=======
version = "0.2.19"
authors = ["Carl Lerche <me@carllerche.com>"]
>>>>>>> 45b8cb56
license = "MIT"
repository = "https://github.com/carllerche/curl-rust"
description = "Rust bindings to libcurl for making HTTP requests"

[dependencies]
<<<<<<< HEAD
=======
url = ">= 0.5, < 2.0"
log = "0.3.0"
>>>>>>> 45b8cb56
libc = "0.2"
curl-sys = { path = "curl-sys", version = "0.1.0" }

# Unix platforms use OpenSSL for now to provide SSL functionality
[target."cfg(all(unix, not(target_os = \"macos\")))".dependencies]
openssl-sys = "0.7.0"<|MERGE_RESOLUTION|>--- conflicted
+++ resolved
@@ -1,24 +1,14 @@
 [package]
 
 name = "curl"
-<<<<<<< HEAD
-version = "0.2.18"
+version = "0.2.19"
 authors = ["Carl Lerche <me@carllerche.com>",
            "Alex Crichton <alex@alexcrichton.com>"]
-=======
-version = "0.2.19"
-authors = ["Carl Lerche <me@carllerche.com>"]
->>>>>>> 45b8cb56
 license = "MIT"
 repository = "https://github.com/carllerche/curl-rust"
 description = "Rust bindings to libcurl for making HTTP requests"
 
 [dependencies]
-<<<<<<< HEAD
-=======
-url = ">= 0.5, < 2.0"
-log = "0.3.0"
->>>>>>> 45b8cb56
 libc = "0.2"
 curl-sys = { path = "curl-sys", version = "0.1.0" }
 
