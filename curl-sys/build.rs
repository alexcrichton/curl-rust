--- conflicted
+++ resolved
@@ -25,15 +25,14 @@
     let dst = PathBuf::from(env::var_os("OUT_DIR").unwrap());
     let windows = target.contains("windows");
 
-<<<<<<< HEAD
-    // OSX and Haiku ships libcurl by default, so we just use that version
+    // Haiku ships libcurl by default, so we just use that version
     // unconditionally.
-    if target.contains("apple") || target.contains("haiku") {
-=======
+    if target.contains("haiku") {
+        return println!("cargo:rustc-flags=-l curl");
+    }
     // OSX ships libcurl by default, so we just use that version
     // unless the user objects.
     if target.contains("apple") && env::var("RUST_CURL_DONT_USE_OSX_SHIPPED").is_err() {
->>>>>>> a9e66d55
         return println!("cargo:rustc-flags=-l curl");
     }
 
